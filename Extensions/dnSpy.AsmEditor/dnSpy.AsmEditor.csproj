--- conflicted
+++ resolved
@@ -170,11 +170,8 @@
     <Compile Include="Compiler\MetadataReferenceFinder.cs" />
     <Compile Include="Compiler\ModuleImporter.cs" />
     <Compile Include="Compiler\ModuleImporter.MemberLookup.cs" />
-<<<<<<< HEAD
+    <Compile Include="Compiler\ModulePatcher.cs" />
     <Compile Include="Compiler\NativeMemoryAllocator.cs" />
-=======
-    <Compile Include="Compiler\ModulePatcher.cs" />
->>>>>>> 3fb8496e
     <Compile Include="Compiler\PlatformHelper.cs" />
     <Compile Include="Compiler\RawModuleBytes.cs" />
     <Compile Include="Compiler\RawModuleBytesProvider.cs" />
