﻿<!--
    Copyright (C) 2014-2017 de4dot@gmail.com

    This file is part of dnSpy

    dnSpy is free software: you can redistribute it and/or modify
    it under the terms of the GNU General Public License as published by
    the Free Software Foundation, either version 3 of the License, or
    (at your option) any later version.

    dnSpy is distributed in the hope that it will be useful,
    but WITHOUT ANY WARRANTY; without even the implied warranty of
    MERCHANTABILITY or FITNESS FOR A PARTICULAR PURPOSE.  See the
    GNU General Public License for more details.

    You should have received a copy of the GNU General Public License
    along with dnSpy.  If not, see <http://www.gnu.org/licenses/>.
-->
<UserControl x:Class="dnSpy.AsmEditor.DnlibDialogs.CreateTypeSigArrayControl"
             x:ClassModifier="internal"
             xmlns="http://schemas.microsoft.com/winfx/2006/xaml/presentation"
             xmlns:x="http://schemas.microsoft.com/winfx/2006/xaml"
             xmlns:dnlibdlgs="clr-namespace:dnSpy.AsmEditor.DnlibDialogs"
<<<<<<< HEAD
             xmlns:p="clr-namespace:dnSpy.AsmEditor.Properties">
=======
             xmlns:mvvm="clr-namespace:dnSpy.Contracts.MVVM;assembly=dnSpy.Contracts.DnSpy"
             xmlns:p="clr-namespace:dnSpy.AsmEditor.Properties"
             mc:Ignorable="d" 
             d:DesignHeight="400" d:DesignWidth="500">
>>>>>>> 36c76a6e
    <Grid>
        <Grid.ColumnDefinitions>
            <ColumnDefinition />
        </Grid.ColumnDefinitions>
        <Grid.RowDefinitions>
            <RowDefinition Height="Auto" />
            <RowDefinition Height="*" />
        </Grid.RowDefinitions>

        <dnlibdlgs:TypeSigCreatorControl Grid.Row="0" DataContext="{Binding TypeSigCreator}" />

        <Grid Grid.Row="1">
            <Grid.ColumnDefinitions>
                <ColumnDefinition Width="*" />
                <ColumnDefinition Width="Auto" />
            </Grid.ColumnDefinitions>
            <Grid.RowDefinitions>
                <RowDefinition Height="Auto" />
                <RowDefinition Height="*" />
                <RowDefinition Height="Auto" />
            </Grid.RowDefinitions>
            <ListBox Grid.Row="0" Grid.Column="0" Grid.RowSpan="3"
                      Margin="0 5 0 0"
                      IsEnabled="{Binding IsEnabled}"
                      mvvm:AutomationPeerMemoryLeakWorkaround.Initialize="True"
                      ItemsSource="{Binding TypeSigCollection}"
                      DisplayMemberPath="FullName"
                      SelectedIndex="{Binding TypeSigCollection.SelectedIndex}" />
            <RepeatButton Grid.Row="0" Grid.Column="1"
                    Margin="5 5 0 0"
                    Command="{Binding TypeSigCollection.MoveSelectedUpCommand}"
                    ToolTip="{x:Static p:dnSpy_AsmEditor_Resources.MoveUp_ToolTip}">
                <RepeatButton.Content>
                    <Path Fill="{DynamicResource ListArrowBackground}" Width="16" Height="16" Data="{StaticResource ListUpArrow16x16}">
                        <Path.LayoutTransform>
                            <RotateTransform Angle="0" />
                        </Path.LayoutTransform>
                    </Path>
                </RepeatButton.Content>
            </RepeatButton>
            <RepeatButton Grid.Row="2" Grid.Column="1"
                    Margin="5 5 0 0"
                    Command="{Binding TypeSigCollection.MoveSelectedDownCommand}"
                    ToolTip="{x:Static p:dnSpy_AsmEditor_Resources.MoveDown_ToolTip}">
                <RepeatButton.Content>
                    <Path Fill="{DynamicResource ListArrowBackground}" Width="16" Height="16" Data="{StaticResource ListUpArrow16x16}">
                        <Path.LayoutTransform>
                            <RotateTransform Angle="180" />
                        </Path.LayoutTransform>
                    </Path>
                </RepeatButton.Content>
            </RepeatButton>
        </Grid>
    </Grid>
</UserControl><|MERGE_RESOLUTION|>--- conflicted
+++ resolved
@@ -21,14 +21,8 @@
              xmlns="http://schemas.microsoft.com/winfx/2006/xaml/presentation"
              xmlns:x="http://schemas.microsoft.com/winfx/2006/xaml"
              xmlns:dnlibdlgs="clr-namespace:dnSpy.AsmEditor.DnlibDialogs"
-<<<<<<< HEAD
+             xmlns:mvvm="clr-namespace:dnSpy.Contracts.MVVM;assembly=dnSpy.Contracts.DnSpy"
              xmlns:p="clr-namespace:dnSpy.AsmEditor.Properties">
-=======
-             xmlns:mvvm="clr-namespace:dnSpy.Contracts.MVVM;assembly=dnSpy.Contracts.DnSpy"
-             xmlns:p="clr-namespace:dnSpy.AsmEditor.Properties"
-             mc:Ignorable="d" 
-             d:DesignHeight="400" d:DesignWidth="500">
->>>>>>> 36c76a6e
     <Grid>
         <Grid.ColumnDefinitions>
             <ColumnDefinition />
