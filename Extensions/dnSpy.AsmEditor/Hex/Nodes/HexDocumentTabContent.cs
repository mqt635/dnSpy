--- conflicted
+++ resolved
@@ -63,13 +63,8 @@
 			get { yield return hexNode; }
 		}
 
-<<<<<<< HEAD
-		public override string Title => hexNode.ToString();
-		public override object? ToolTip => hexNode.ToString();
-=======
 		public override string Title => hexNode.ToString(DocumentNodeWriteOptions.Title);
-		public override object ToolTip => hexNode.ToString(DocumentNodeWriteOptions.Title | DocumentNodeWriteOptions.ToolTip);
->>>>>>> c691eb62
+		public override object? ToolTip => hexNode.ToString(DocumentNodeWriteOptions.Title | DocumentNodeWriteOptions.ToolTip);
 
 		readonly HexNode hexNode;
 
