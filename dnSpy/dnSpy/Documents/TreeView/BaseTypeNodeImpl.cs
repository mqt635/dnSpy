/*
    Copyright (C) 2014-2019 de4dot@gmail.com

    This file is part of dnSpy

    dnSpy is free software: you can redistribute it and/or modify
    it under the terms of the GNU General Public License as published by
    the Free Software Foundation, either version 3 of the License, or
    (at your option) any later version.

    dnSpy is distributed in the hope that it will be useful,
    but WITHOUT ANY WARRANTY; without even the implied warranty of
    MERCHANTABILITY or FITNESS FOR A PARTICULAR PURPOSE.  See the
    GNU General Public License for more details.

    You should have received a copy of the GNU General Public License
    along with dnSpy.  If not, see <http://www.gnu.org/licenses/>.
*/

using System;
using System.Collections.Generic;
using dnlib.DotNet;
using dnSpy.Contracts.Decompiler;
using dnSpy.Contracts.Documents.TreeView;
using dnSpy.Contracts.Images;
using dnSpy.Contracts.Text;
using dnSpy.Contracts.TreeView;

namespace dnSpy.Documents.TreeView {
	sealed class BaseTypeNodeImpl : BaseTypeNode {
		public override Guid Guid => new Guid(DocumentTreeViewConstants.BASETYPE_NODE_GUID);
		public override NodePathName NodePathName => new NodePathName(Guid, TypeDefOrRef.FullName);
		public override ITreeNodeGroup? TreeNodeGroup { get; }

		protected override ImageReference GetIcon(IDotNetImageService dnImgMgr) {
			var td = TryGetTypeDef();
			if (!(td is null))
				return dnImgMgr.GetImageReference(td);
			return isBaseType ? DsImages.ClassPublic : DsImages.InterfacePublic;
		}

		ITypeDefOrRef TryGetTypeDefOrRef() => (ITypeDefOrRef)weakRefTypeDefOrRef.Target;
		public override ITypeDefOrRef TypeDefOrRef => TryGetTypeDefOrRef() ?? new TypeRefUser(new ModuleDefUser("???"), "???");

		TypeDef? TryGetTypeDef() {
			var td = (TypeDef)weakRefResolvedTypeDef.Target;
			if (!(td is null))
				return td;
			td = TryGetTypeDefOrRef().ResolveTypeDef();
			if (!(td is null))
				weakRefResolvedTypeDef = new WeakReference(td);
			return td;
		}

		readonly bool isBaseType;
		WeakReference weakRefResolvedTypeDef;
		readonly WeakReference weakRefTypeDefOrRef;

		public BaseTypeNodeImpl(ITreeNodeGroup treeNodeGroup, ITypeDefOrRef typeDefOrRef, bool isBaseType) {
			TreeNodeGroup = treeNodeGroup;
			this.isBaseType = isBaseType;
			// Keep weak refs to them so we won't prevent removed modules from being GC'd.
			weakRefTypeDefOrRef = new WeakReference(typeDefOrRef);
			weakRefResolvedTypeDef = new WeakReference(null);
		}

		public override void Initialize() => TreeNode.LazyLoading = true;

		protected override void WriteCore(ITextColorWriter output, IDecompiler decompiler, DocumentNodeWriteOptions options) {
			var tdr = TryGetTypeDefOrRef();
<<<<<<< HEAD
			if (tdr is null)
				output.Write(BoxedTextColor.Error, "???");
			else
				new NodePrinter().Write(output, decompiler, tdr, GetShowToken(options));
=======
			if ((options & DocumentNodeWriteOptions.ToolTip) != 0) {
				WriteMemberRef(output, decompiler, tdr);
				output.WriteLine();
				WriteFilename(output);
			}
			else {
				if (tdr is null)
					output.Write(BoxedTextColor.Error, "???");
				else
					new NodeFormatter().Write(output, decompiler, tdr, GetShowToken(options));
			}
>>>>>>> c691eb62
		}

		public override IEnumerable<TreeNodeData> CreateChildren() {
			var td = TryGetTypeDef();
			if (td is null)
				yield break;

			if (!(td.BaseType is null))
				yield return new BaseTypeNodeImpl(Context.DocumentTreeView.DocumentTreeNodeGroups.GetGroup(DocumentTreeNodeGroupType.BaseTypeTreeNodeGroupBaseType), td.BaseType, true);
			foreach (var iface in td.Interfaces)
				yield return new BaseTypeNodeImpl(Context.DocumentTreeView.DocumentTreeNodeGroups.GetGroup(DocumentTreeNodeGroupType.InterfaceBaseTypeTreeNodeGroupBaseType), iface.Interface, false);
		}

		public override FilterType GetFilterType(IDocumentTreeNodeFilter filter) => filter.GetResult(this).FilterType;
	}
}<|MERGE_RESOLUTION|>--- conflicted
+++ resolved
@@ -68,12 +68,6 @@
 
 		protected override void WriteCore(ITextColorWriter output, IDecompiler decompiler, DocumentNodeWriteOptions options) {
 			var tdr = TryGetTypeDefOrRef();
-<<<<<<< HEAD
-			if (tdr is null)
-				output.Write(BoxedTextColor.Error, "???");
-			else
-				new NodePrinter().Write(output, decompiler, tdr, GetShowToken(options));
-=======
 			if ((options & DocumentNodeWriteOptions.ToolTip) != 0) {
 				WriteMemberRef(output, decompiler, tdr);
 				output.WriteLine();
@@ -85,7 +79,6 @@
 				else
 					new NodeFormatter().Write(output, decompiler, tdr, GetShowToken(options));
 			}
->>>>>>> c691eb62
 		}
 
 		public override IEnumerable<TreeNodeData> CreateChildren() {
