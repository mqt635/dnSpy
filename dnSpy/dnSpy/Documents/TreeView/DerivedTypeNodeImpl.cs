/*
    Copyright (C) 2014-2019 de4dot@gmail.com

    This file is part of dnSpy

    dnSpy is free software: you can redistribute it and/or modify
    it under the terms of the GNU General Public License as published by
    the Free Software Foundation, either version 3 of the License, or
    (at your option) any later version.

    dnSpy is distributed in the hope that it will be useful,
    but WITHOUT ANY WARRANTY; without even the implied warranty of
    MERCHANTABILITY or FITNESS FOR A PARTICULAR PURPOSE.  See the
    GNU General Public License for more details.

    You should have received a copy of the GNU General Public License
    along with dnSpy.  If not, see <http://www.gnu.org/licenses/>.
*/

using System;
using System.Collections.Generic;
using dnlib.DotNet;
using dnSpy.Contracts.Decompiler;
using dnSpy.Contracts.Documents.TreeView;
using dnSpy.Contracts.Images;
using dnSpy.Contracts.Text;
using dnSpy.Contracts.TreeView;

namespace dnSpy.Documents.TreeView {
	sealed class DerivedTypeNodeImpl : DerivedTypeNode {
		public override Guid Guid => new Guid(DocumentTreeViewConstants.DERIVEDTYPE_NODE_GUID);
		public override NodePathName NodePathName => new NodePathName(Guid, TypeDef.FullName);
		public override ITreeNodeGroup? TreeNodeGroup { get; }
		public override TypeDef TypeDef => TryGetTypeDef() ?? new TypeDefUser("???");
		TypeDef TryGetTypeDef() => (TypeDef)weakRefTypeDef.Target;
		readonly WeakReference weakRefTypeDef;

		protected override ImageReference GetIcon(IDotNetImageService dnImgMgr) {
			var td = TryGetTypeDef();
			if (!(td is null))
				return dnImgMgr.GetImageReference(td);
			return DsImages.ClassPublic;
		}

		public DerivedTypeNodeImpl(ITreeNodeGroup treeNodeGroup, TypeDef type) {
			TreeNodeGroup = treeNodeGroup;
			weakRefTypeDef = new WeakReference(type);
		}

		public override void Initialize() =>
			TreeNode.LazyLoading = createChildren = DerivedTypesFinder.QuickCheck(TryGetTypeDef());
		bool createChildren;

		public override IEnumerable<TreeNodeData> CreateChildren() {
			if (!createChildren)
				yield break;
			if (!(derivedTypesFinder is null)) {
				derivedTypesFinder.Cancel();
				derivedTypesFinder = null;
			}
			var td = TryGetTypeDef();
			if (!(td is null))
				derivedTypesFinder = new DerivedTypesFinder(this, td);
		}
		DerivedTypesFinder? derivedTypesFinder;

		protected override void WriteCore(ITextColorWriter output, IDecompiler decompiler, DocumentNodeWriteOptions options) {
			var td = TryGetTypeDef();
<<<<<<< HEAD
			if (td is null)
				output.Write(BoxedTextColor.Error, "???");
			else
				new NodePrinter().Write(output, decompiler, td, GetShowToken(options));
=======
			if ((options & DocumentNodeWriteOptions.ToolTip) != 0) {
				WriteMemberRef(output, decompiler, td);
				output.WriteLine();
				WriteFilename(output);
			}
			else {
				if (td is null)
					output.Write(BoxedTextColor.Error, "???");
				else
					new NodeFormatter().Write(output, decompiler, td, GetShowToken(options));
			}
>>>>>>> c691eb62
		}

		public override FilterType GetFilterType(IDocumentTreeNodeFilter filter) {
			var res = filter.GetResult(this);
			if (res.FilterType != FilterType.Default)
				return res.FilterType;
			var type = TypeDef;
			if (type.IsNested && !Context.Decompiler.ShowMember(type))
				return FilterType.Hide;
			return FilterType.Visible;
		}
	}
}<|MERGE_RESOLUTION|>--- conflicted
+++ resolved
@@ -66,12 +66,6 @@
 
 		protected override void WriteCore(ITextColorWriter output, IDecompiler decompiler, DocumentNodeWriteOptions options) {
 			var td = TryGetTypeDef();
-<<<<<<< HEAD
-			if (td is null)
-				output.Write(BoxedTextColor.Error, "???");
-			else
-				new NodePrinter().Write(output, decompiler, td, GetShowToken(options));
-=======
 			if ((options & DocumentNodeWriteOptions.ToolTip) != 0) {
 				WriteMemberRef(output, decompiler, td);
 				output.WriteLine();
@@ -83,7 +77,6 @@
 				else
 					new NodeFormatter().Write(output, decompiler, td, GetShowToken(options));
 			}
->>>>>>> c691eb62
 		}
 
 		public override FilterType GetFilterType(IDocumentTreeNodeFilter filter) {
