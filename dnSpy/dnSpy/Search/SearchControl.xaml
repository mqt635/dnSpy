--- conflicted
+++ resolved
@@ -22,14 +22,8 @@
              xmlns:x="http://schemas.microsoft.com/winfx/2006/xaml"
              xmlns:p="clr-namespace:dnSpy.Properties"
              xmlns:local="clr-namespace:dnSpy.Search"
-<<<<<<< HEAD
+             xmlns:mvvm="clr-namespace:dnSpy.Contracts.MVVM;assembly=dnSpy.Contracts.DnSpy"
              xmlns:img="clr-namespace:dnSpy.Contracts.Images;assembly=dnSpy.Contracts.DnSpy">
-=======
-             xmlns:mvvm="clr-namespace:dnSpy.Contracts.MVVM;assembly=dnSpy.Contracts.DnSpy"
-             xmlns:img="clr-namespace:dnSpy.Contracts.Images;assembly=dnSpy.Contracts.DnSpy"
-             mc:Ignorable="d" 
-             d:DesignHeight="300" d:DesignWidth="300">
->>>>>>> 36c76a6e
     <UserControl.Resources>
         <DataTemplate DataType="{x:Type local:SearchTypeVM}">
             <Grid ToolTip="{Binding ToolTip}" Background="Transparent">
