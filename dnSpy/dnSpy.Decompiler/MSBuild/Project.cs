--- conflicted
+++ resolved
@@ -418,16 +418,10 @@
 				Debug.Assert(e.ResourceData.Code == ResourceTypeCode.ByteArray || e.ResourceData.Code == ResourceTypeCode.Stream);
 				var data = (byte[])((BuiltInResourceData)e.ResourceData).Data;
 
-<<<<<<< HEAD
 				var rsrcName = Uri.UnescapeDataString(e.Name);
 				if (decompileBaml && rsrcName.EndsWith(".baml", StringComparison.OrdinalIgnoreCase)) {
 					var filename = resourceNameCreator.GetBamlResourceName(rsrcName, out string typeFullName);
-					yield return new BamlResourceProjectFile(filename, data, typeFullName, (bamlData, stream) => Options.DecompileBaml(module, bamlData, Options.DecompilationContext.CancellationToken, stream));
-=======
-				if (decompileBaml && e.Name.EndsWith(".baml", StringComparison.OrdinalIgnoreCase)) {
-					var filename = resourceNameCreator.GetBamlResourceName(e.Name, out string typeFullName);
 					yield return new BamlResourceProjectFile(filename, data, typeFullName, (bamlData, stream) => Options.DecompileBaml!(module, bamlData, Options.DecompilationContext.CancellationToken, stream));
->>>>>>> dbe52d1f
 				}
 				else if (StringComparer.InvariantCultureIgnoreCase.Equals(splashScreenImageName, e.Name)) {
 					var filename = resourceNameCreator.GetXamlResourceFilename(rsrcName);
