--- conflicted
+++ resolved
@@ -63,14 +63,9 @@
 		/// Constructor
 		/// </summary>
 		/// <param name="module">Module</param>
-<<<<<<< HEAD
 		/// <param name="isLoaded">true if it was loaded, false if it was unloaded</param>
 		public DbgModuleBreakpointInfo(DbgModule module, bool isLoaded) {
-			if (module == null)
-=======
-		public DbgModuleBreakpointInfo(DbgModule module) {
 			if (module is null)
->>>>>>> dbe52d1f
 				throw new ArgumentNullException(nameof(module));
 			ModuleName = module.Name ?? string.Empty;
 			IsDynamic = module.IsDynamic;
